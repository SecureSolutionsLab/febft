--- conflicted
+++ resolved
@@ -188,7 +188,6 @@
 }
 
 pub enum SecureSocketRecvSync {
-<<<<<<< HEAD
     Plain(std::io::BufReader<SyncSocket>),
     Tls(std::io::BufReader<StreamOwned<ServerConnection, SyncSocket>>),
 }
@@ -225,35 +224,18 @@
     
     pub fn new_tls(session: ServerConnection, socket: SyncSocket) -> Self {
         SecureSocketRecvSync::Tls(std::io::BufReader::new(StreamOwned::new(session, socket)))
-=======
-    Plain(SyncSocket),
-    Tls(StreamOwned<ServerConnection, SyncSocket>),
-}
-
-pub enum SecureSocketSendSync {
-    Plain(SyncSocket),
-    Tls(StreamOwned<ClientConnection, SyncSocket>),
-}
-
-impl SecureSocketRecvSync {
-    pub fn new_tls(session: ServerConnection, socket: SyncSocket) -> Self {
-        SecureSocketRecvSync::Tls(StreamOwned::new(session, socket))
->>>>>>> 03a30feb
+
     }
 }
 
 impl SecureSocketSendSync {
-<<<<<<< HEAD
     pub fn new_plain(socket: SyncSocket) -> Self {
         SecureSocketSendSync::Plain(std::io::BufWriter::new(socket))
     }
     
     pub fn new_tls(session: ClientConnection, socket: SyncSocket) -> Self {
         SecureSocketSendSync::Tls(std::io::BufWriter::new(StreamOwned::new(session, socket)))
-=======
-    pub fn new_tls(session: ClientConnection, socket: SyncSocket) -> Self {
-        SecureSocketSendSync::Tls(StreamOwned::new(session, socket))
->>>>>>> 03a30feb
+
     }
 }
 
