//! Contains the server side core protocol logic of `febft`.

use std::marker::PhantomData;
use std::sync::atomic::{AtomicBool, Ordering};
use std::sync::Arc;
use std::time::{Duration, Instant};

use chrono::offset::Utc;
use chrono::DateTime;
use log::{debug, warn};
#[cfg(feature = "serialize_serde")]
use serde::{Deserialize, Serialize};

use crate::bft::benchmarks::BatchMeta;
use crate::bft::communication::message::{ConsensusMessage, CstMessage, ForwardedRequestsMessage, Header, Message, ObserveEventKind, RequestMessage, StoredMessage, SystemMessage, ViewChangeMessage};
use crate::bft::communication::{Node, NodeConfig, NodeId};
use crate::bft::consensus::{Consensus, ConsensusGuard, ConsensusPollStatus, ConsensusStatus};
use crate::bft::core::server::client_replier::Replier;
use crate::bft::core::server::observer::{MessageType, ObserverHandle};
use crate::bft::cst::{install_recovery_state, CollabStateTransfer, CstProgress, CstStatus};
use crate::bft::error::*;
use crate::bft::executable::{
    Executor, ExecutorHandle, ReplicaReplier, Reply, Request, Service, State,
};
use crate::bft::msg_log;
use crate::bft::msg_log::{Info};
use crate::bft::msg_log::decided_log::DecidedLog;
use crate::bft::msg_log::pending_decision::PendingRequestLog;
use crate::bft::msg_log::persistent::PersistentLogModeTrait;
use crate::bft::ordering::{Orderable, SeqNo};
use crate::bft::proposer::Proposer;
use crate::bft::sync::{
    AbstractSynchronizer, Synchronizer, SynchronizerPollStatus, SynchronizerStatus,
};
use crate::bft::sync::view::ViewInfo;
use crate::bft::timeouts::{Timeout, TimeoutKind, Timeouts};

use super::SystemParams;

pub mod observer;

pub mod client_replier;
pub mod follower_handling;
// pub mod rq_finalizer;

#[derive(Copy, Clone, PartialEq, Eq)]
pub(crate) enum ReplicaPhase {
    // the replica is retrieving state from
    // its peer replicas
    RetrievingState,
    // the replica has entered the
    // synchronization phase of mod-smart
    SyncPhase,
    // the replica is on the normal phase
    // of mod-smart
    NormalPhase,
}

/// Represents a replica in `febft`.
pub struct Replica<S: Service + 'static> {
    // What phase of the algorithm is this replica currently in
    phase: ReplicaPhase,
    // this value is primarily used to switch from
    // state transfer back to a view change
    phase_stack: Option<ReplicaPhase>,
    // The timeout layer, handles timing out requests
    timeouts: Timeouts,
    // The handle to the executor
    executor: ExecutorHandle<S>,
    // Consensus state transfer State machine
    cst: CollabStateTransfer<S>,
    // Synchronizer state machine
    synchronizer: Arc<Synchronizer<S>>,
    //Consensus state machine
    consensus: Consensus<S>,
    //The guard for the consensus.
    //Set to true when there is a consensus running, false when it's ready to receive
    //A new pre-prepare message
    consensus_guard: ConsensusGuard,
    // Check if unordered requests can be proposed.
    // This can only occur when we are in the normal phase of the state machine
    unordered_rq_guard: Arc<AtomicBool>,

    // The pending request log. Handles requests received by this replica
    // Or forwarded by others that have not yet made it into a consensus instance
    pending_request_log: Arc<PendingRequestLog<S>>,
    // The log of the decided consensus messages
    // This is completely owned by the server thread and therefore does not
    // Require any synchronization
    decided_log: DecidedLog<S>,
    // The proposer of this replica
    proposer: Arc<Proposer<S>>,
    // The networking layer for a Node in the network (either Client or Replica)
    node: Arc<Node<S::Data>>,
    //A handle to the observer worker thread
    observer_handle: ObserverHandle,
}

/// Represents a configuration used to bootstrap a `Replica`.
// TODO: load files from persistent storage
pub struct ReplicaConfig<S: Service, T: PersistentLogModeTrait> {
    /// The application logic.
    pub service: S,

    //TODO: These two values should be loaded from storage
    /// The sequence number for the current view.
    pub view: SeqNo,
    /// Next sequence number attributed to a request by
    /// the consensus layer.
    pub next_consensus_seq: SeqNo,
    ///The targetted global batch size
    pub global_batch_size: usize,
    ///The time limit for creating that batch, in micro seconds
    pub batch_timeout: u128,
<<<<<<< HEAD
    pub max_batch_size: usize,
=======
>>>>>>> 03a30feb
    ///The logging mode
    pub log_mode: PhantomData<T>,
    /// Check out the docs on `NodeConfig`.
    pub node: NodeConfig,
}

impl<S> Replica<S>
    where
        S: Service + Send + 'static,
        State<S>: Send + Clone + 'static,
        Request<S>: Send + Clone + 'static,
        Reply<S>: Send + 'static,
{
    /// Bootstrap a replica in `febft`.
    pub async fn bootstrap<T>(cfg: ReplicaConfig<S, T>) -> Result<Self> where T: PersistentLogModeTrait {
        let ReplicaConfig {
            next_consensus_seq,
            global_batch_size,
            batch_timeout,
            max_batch_size,
            node: node_config,
            service,
            view: _,
            log_mode: _,
        } = cfg;

        let per_pool_batch_timeout = node_config.batch_timeout_micros;
        let per_pool_batch_sleep = node_config.batch_sleep_micros;
        let per_pool_batch_size = node_config.batch_size;

        let log_node_id = node_config.id.clone();
        let n = node_config.n;
        let f = node_config.f;

        let db_path = node_config.db_path.clone();

        debug!("Bootstrapping replica, starting with networking");

        let (node, rogue) = Node::bootstrap(node_config).await?;

        // connect to peer nodes
        let observer_handle = observer::start_observers(node.send_node());

        //CURRENTLY DISABLED, USING THREADPOOL INSTEAD
        let reply_handle = Replier::new(node.id(), node.send_node());

        let (executor, handle) = Executor::<S, ReplicaReplier>::init_handle();

        debug!("Initializing log");
        let persistent_log = msg_log::initialize_persistent_log::<S, String, T>(executor.clone(), db_path)?;

        let mut decided_log = msg_log::initialize_decided_log(persistent_log.clone())?;

        let pending_request_log = Arc::new(msg_log::initialize_pending_request_log()?);

        let seq;

        let view;

        debug!("Reading state from memory");
        //Read the state from the persistent log
        let state = if let Some(read_state) = decided_log.read_current_state(n, f)? {
            let last_seq = if let Some(seq) = read_state.decision_log().last_execution() {
                seq
            } else {
                read_state.checkpoint().sequence_number()
            };

            seq = last_seq;

            view = read_state.view().clone();

            let executed_requests = read_state.requests.clone();

            let state = read_state.checkpoint().state().clone();

            decided_log.install_state(last_seq, read_state);

            Some((state, executed_requests))
        } else {
            seq = SeqNo::ZERO;

            view = ViewInfo::new(SeqNo::ZERO, n, f)?;

            None
        };

        debug!("Initializing executor.");

        // start executor
        Executor::<S, ReplicaReplier>::new(
            reply_handle,
            handle,
            service,
            state,
            node.send_node(),
            Some(observer_handle.clone()),
        )?;

        let node_clone = node.clone();

        debug!("Initializing timeouts");
        // start timeouts handler
        let timeouts = Timeouts::new::<S>(500, Arc::clone(node.loopback_channel()));

        // TODO:
        // - client req timeout base dur configure param
        // - cst timeout base dur configure param
        // - ask for latest cid when bootstrapping
        const CST_BASE_DUR: Duration = Duration::from_secs(30);
        const REQ_BASE_DUR: Duration = Duration::from_secs(2 * 60);

        let synchronizer = Synchronizer::new_replica(view.clone(), REQ_BASE_DUR);

        debug!("Initializing consensus");

        let consensus = Consensus::new_replica(
            node.id(),
            view.clone(),
            next_consensus_seq,
            executor.clone(),
            observer_handle.clone(),
            None,
        );

        //We can unwrap since it's guaranteed that this consensus is of a replica type
        let consensus_guard = consensus.consensus_guard().unwrap().clone();

        //Initialize replica data with the initialized variables from above
        let mut replica = Replica {
            phase: ReplicaPhase::NormalPhase,
            phase_stack: None,
            cst: CollabStateTransfer::new(CST_BASE_DUR),
            synchronizer: synchronizer.clone(),
            consensus,
            consensus_guard: consensus_guard.clone(),
            timeouts: timeouts.clone(),
            node,
            proposer: Proposer::new(
                node_clone,
                synchronizer,
                pending_request_log.clone(),
                timeouts,
                executor.clone(),
                consensus_guard,
                global_batch_size,
                batch_timeout,
<<<<<<< HEAD
                max_batch_size,
=======
>>>>>>> 03a30feb
                observer_handle.clone(),
            ),
            executor,
            observer_handle: observer_handle.clone(),
            unordered_rq_guard: Arc::new(Default::default()),
            pending_request_log,
            decided_log,
        };

        //Start receiving and processing client requests
        replica.proposer.clone().start();

        // handle rogue messages
        for message in rogue {
            match message {
                Message::System(header, message) => {
                    match message {
                        SystemMessage::Request(request) => {
                            replica.request_received(header, request);
                        }
                        SystemMessage::Consensus(message) => {
                            replica.consensus.queue(header, message);
                        }
                        // FIXME: handle rogue reply messages
                        SystemMessage::Reply(_) | SystemMessage::UnOrderedReply(_) => warn!("Rogue reply message detected"),
                        // FIXME: handle rogue cst messages
                        SystemMessage::Cst(_) => warn!("Rogue cst message detected"),
                        // FIXME: handle rogue view change messages
                        SystemMessage::ViewChange(_) => warn!("Rogue view change message detected"),
                        // FIXME: handle rogue forwarded requests messages
                        SystemMessage::ForwardedRequests(_) => {
                            warn!("Rogue forwarded requests message detected")
                        }
                        SystemMessage::ObserverMessage(_) => {
                            warn!("Rogue observer message detected")
                        }
                        SystemMessage::UnOrderedRequest(_) => {
                            warn!("Rogue unordered request message")
                        }
                        SystemMessage::FwdConsensus(_) => {
                            warn!("Rogue fwd consensus message observed.")
                        }
                        SystemMessage::Ping(_) => {}
                    }
                }
                // ignore other messages for now
                _ => (),
            }
        }

        debug!("{:?} // Started replica.", replica.id());
<<<<<<< HEAD

        debug!(
            "{:?} // Per Pool Batch size: {}",
            replica.id(),
            per_pool_batch_size
        );
        debug!(
            "{:?} // Per pool batch sleep: {}",
            replica.id(),
            per_pool_batch_sleep
        );
        debug!(
            "{:?} // Per pool batch timeout: {}",
            replica.id(),
            per_pool_batch_timeout
        );

        debug!(
            "{:?} // Global batch size: {}",
            replica.id(),
            global_batch_size
        );

        debug!(
            "{:?} // Global batch timeout: {}",
            replica.id(),
            batch_timeout
        );

        println!("{:?} // Leader count: {} ({:?})",
                 replica.id(),
                 replica.synchronizer.view().leader_set().len(),
                 replica.synchronizer.view().leader_set());
=======

        debug!(
            "{:?} // Per Pool Batch size: {}",
            replica.id(),
            per_pool_batch_size
        );
        debug!(
            "{:?} // Per pool batch sleep: {}",
            replica.id(),
            per_pool_batch_sleep
        );
        debug!(
            "{:?} // Per pool batch timeout: {}",
            replica.id(),
            per_pool_batch_timeout
        );

        debug!(
            "{:?} // Global batch size: {}",
            replica.id(),
            global_batch_size
        );
        debug!(
            "{:?} // Global batch timeout: {}",
            replica.id(),
            batch_timeout
        );
>>>>>>> 03a30feb

        Ok(replica)
    }

    #[inline]
    pub fn id(&self) -> NodeId {
        self.node.id()
    }

    /// The main loop of a replica.
    pub fn run(&mut self) -> Result<()> {
        // TODO: exit condition?
        loop {
            match self.phase {
                ReplicaPhase::RetrievingState => self.update_retrieving_state()?,
                ReplicaPhase::NormalPhase => self.update_normal_phase()?,
                ReplicaPhase::SyncPhase => self.update_sync_phase().map(|_| ())?,
            }
        }
    }

    pub(crate) fn switch_phase(&mut self, new_phase: ReplicaPhase) {
        let old_phase = self.phase.clone();

        self.phase = new_phase;

        //TODO: Handle locking the consensus to the proposer thread
        //When we change to another phase to prevent the proposer thread from
        //Constantly proposing new batches. This is also "fixed" by the fact that the proposer
        //thread never proposes two batches to the same sequence id (this might have to be changed
        //however if it's possible to have various proposals for the same seq number in case of leader
        //Failure or something like that. I think that's impossible though so lets keep it as is)

        if self.phase != old_phase {
            //If the phase is the same, then we got nothing to do as no states have changed

            match (&old_phase, &self.phase) {
                (ReplicaPhase::NormalPhase, _) => {
                    //We want to stop the proposer from trying to propose any requests while we are performing
                    //Other operations.
                    self.consensus_guard.lock_consensus();
                }
                (ReplicaPhase::SyncPhase, ReplicaPhase::NormalPhase) => {
                    // When changing from the sync phase to the normal phase
                    // The phase starts with a SYNC phase, so we don't want to allow
                    // The proposer to propose anything
                    self.consensus_guard.lock_consensus();
                }
                (_, ReplicaPhase::NormalPhase) => {
                    //Mark the consensus as available, since we are changing to the normal phase
                    //And are therefore ready to receive pre-prepares (if are are the leaders)
                    self.consensus_guard.unlock_consensus();
                }
                (_, _) => {}
            }

            /*
            Observe event stuff
            @{
             */
            let to_send = match (&old_phase, &self.phase) {
                (_, ReplicaPhase::RetrievingState) => ObserveEventKind::CollabStateTransfer,
                (_, ReplicaPhase::SyncPhase) => ObserveEventKind::ViewChangePhase,
                (_, ReplicaPhase::NormalPhase) => {
                    let current_view = self.synchronizer.view();

                    let current_seq = self.consensus.sequence_number();

                    ObserveEventKind::NormalPhase((current_view, current_seq))
                }
            };

            self.observer_handle
                .tx()
                .send(MessageType::Event(to_send))
                .expect("Failed to notify observer thread");

            /*
            }@
            */
        }
    }

    fn update_retrieving_state(&mut self) -> Result<()> {
        debug!("{:?} // Retrieving state...", self.id());
        let message = self.node.receive_from_replicas().unwrap();

        match message {
            Message::System(header, message) => {
                match message {
                    SystemMessage::ForwardedRequests(requests) => {
                        // FIXME: is this the correct behavior? to save forwarded requests
                        // while we are retrieving state...
                        self.forwarded_requests_received(requests);
                    }
                    SystemMessage::Request(request) => {
                        self.request_received(header, request);
                    }
                    SystemMessage::Consensus(message) => {
                        self.consensus.queue(header, message);
                    }
                    SystemMessage::FwdConsensus(_) => {
                        //Replicas do not receive forwarded consensus messages.
                    }
                    SystemMessage::ViewChange(message) => {
                        self.synchronizer.queue(header, message);
                    }
                    SystemMessage::Cst(message) => {
                        self.adv_cst(header, message)?;
                    }
                    // FIXME: handle rogue reply messages
                    // Should never
                    SystemMessage::Reply(_) | SystemMessage::UnOrderedReply(_) => warn!("Rogue reply message detected"),
                    SystemMessage::ObserverMessage(_) => warn!("Rogue observer message detected"),
                    SystemMessage::UnOrderedRequest(_) => {
                        warn!("Rogue unordered request message detected")
                    }
                    SystemMessage::Ping(_) => {}
                }
            }
            Message::Timeout(timeout_kind) => {
                self.timeout_received(timeout_kind);
            }
            Message::ExecutionFinishedWithAppstate(_) => {
                // TODO: verify if ignoring the checkpoint state while
                // receiving state from peer nodes is correct
            }
        }

        Ok(())
    }

    /// Iterate the synchronizer state machine
    fn update_sync_phase(&mut self) -> Result<bool> {
        debug!("{:?} // Updating Sync phase", self.id());

        // retrieve a view change message to be processed
        let message = match self.synchronizer.poll() {
            SynchronizerPollStatus::Recv => self.node.receive_from_replicas()?,
            SynchronizerPollStatus::NextMessage(h, m) => {
                Message::System(h, SystemMessage::ViewChange(m))
            }
            SynchronizerPollStatus::ResumeViewChange => {
                self.synchronizer.resume_view_change(
                    &mut self.decided_log,
                    &self.timeouts,
                    &mut self.consensus,
                    &self.node,
                );

                self.switch_phase(ReplicaPhase::NormalPhase);
                return Ok(false);
            }
        };

        match message {
            Message::System(header, message) => {
                match message {
                    SystemMessage::Consensus(message) => {
                        self.consensus.queue(header, message);
                    }
                    SystemMessage::FwdConsensus(_) => {
                        //Live replicas don't accept forwarded consensus messages
                        // These messages are destined for followers
                    }
                    SystemMessage::ForwardedRequests(requests) => {
                        self.forwarded_requests_received(requests);
                    }
                    SystemMessage::Request(request) => {
                        //How did this get here?
                        self.request_received(header, request);
                    }
                    SystemMessage::Cst(message) => {
                        self.process_off_context_cst_msg(header, message)?;
                    }
                    SystemMessage::ViewChange(message) => {
                        return self.adv_sync(header, message);
                    }
                    // FIXME: handle rogue reply messages
                    SystemMessage::Reply(_) | SystemMessage::UnOrderedReply(_) => warn!("Rogue reply message detected"),
                    SystemMessage::ObserverMessage(_) => warn!("Rogue observer message detected"),
                    SystemMessage::UnOrderedRequest(_) => todo!(),
                    SystemMessage::Ping(_) => {}
                }
            }
            //////// XXX XXX XXX XXX
            //
            // TODO: check if simply copying the behavior over from the
            // normal phase is correct here
            //
            //
            Message::Timeout(timeout_kind) => {
                self.timeout_received(timeout_kind);
            }
            Message::ExecutionFinishedWithAppstate((seq, appstate)) => {
                self.execution_finished_with_appstate(seq, appstate)?;
            }
        }

        Ok(true)
    }

    fn update_normal_phase(&mut self) -> Result<()> {
        // check if we have STOP messages to be processed,
        // and update our phase when we start installing
        // the new view
        if self.synchronizer.can_process_stops() {
            let running = self.update_sync_phase()?;
            if running {
                self.switch_phase(ReplicaPhase::SyncPhase);

                return Ok(());
            }
        }

        // retrieve the next message to be processed.
        //
        // the order of the next consensus message is guaranteed by
        // `TboQueue`, in the consensus module.
        let polled_message = self.consensus.poll(&self.pending_request_log);

        let _leader = self.synchronizer.view().leader() == self.id();

        let message = match polled_message {
            ConsensusPollStatus::Recv => self.node.receive_from_replicas()?,
            ConsensusPollStatus::NextMessage(h, m) => {
                Message::System(h, SystemMessage::Consensus(m))
            }
            ConsensusPollStatus::TryProposeAndRecv => {
                self.consensus.advance_init_phase();

                //Receive the PrePrepare message from the client rq handler thread
                let replicas = self.node.receive_from_replicas()?;

                replicas
            }
        };

        // debug!("{:?} // Processing message {:?}", self.id(), message);

        match message {
            Message::System(header, message) => {
                match message {
                    SystemMessage::ForwardedRequests(requests) => {
                        self.forwarded_requests_received(requests);
                    }
                    SystemMessage::Request(request) => {
                        self.request_received(header, request);
                    }
                    SystemMessage::Cst(message) => {
                        self.process_off_context_cst_msg(header, message)?;
                    }
                    SystemMessage::ViewChange(message) => {
                        let status = self.synchronizer.process_message(
                            header,
                            message,
                            &self.timeouts,
                            &mut self.decided_log,
                            &self.pending_request_log,
                            &mut self.consensus,
                            &self.node,
                        );

                        self.synchronizer.signal();

                        match status {
                            SynchronizerStatus::Nil => (),
                            SynchronizerStatus::Running => {
                                self.switch_phase(ReplicaPhase::SyncPhase)
                            }
                            // should not happen...
                            _ => {
                                return Err("Invalid state reached!").wrapped(ErrorKind::CoreServer);
                            }
                        }
                    }
                    SystemMessage::Consensus(message) => {
                        self.adv_consensus(header, message)?;
                    }
                    SystemMessage::FwdConsensus(_message) => {
                        warn!("Replicas cannot process forwarded consensus messages! They must receive the preprepare messages straight from leaders!");
                    }
                    // FIXME: handle rogue reply messages
                    SystemMessage::Reply(_) | SystemMessage::UnOrderedReply(_) => warn!("Rogue reply message detected"),
                    SystemMessage::ObserverMessage(_) => warn!("Rogue observer message detected"),
                    SystemMessage::UnOrderedRequest(_) => todo!(),
                    SystemMessage::Ping(_) => {}
                }
            }
            Message::Timeout(timeout_kind) => {
                self.timeout_received(timeout_kind);
            }
            Message::ExecutionFinishedWithAppstate((seq, appstate)) => {
                self.execution_finished_with_appstate(seq, appstate)?;
            }
        }

        Ok(())
    }

    /// Advance the consensus phase with a received message
    fn adv_consensus(
        &mut self,
        header: Header,
        message: ConsensusMessage<Request<S>>,
    ) -> Result<()> {
        let seq = self.consensus.sequence_number();

<<<<<<< HEAD
        // debug!(
        //     "{:?} // Processing consensus message {:?} ",
        //     self.id(),
        //     message
        // );

        // let start = Instant::now();
=======
        debug!(
            "{:?} // Processing consensus message {:?} ",
            self.id(),
            message
        );

        let start = Instant::now();
>>>>>>> 03a30feb

        let status = self.consensus.process_message(
            header,
            message,
            &self.synchronizer,
            &self.timeouts,
            &mut self.decided_log,
            &self.node,
        );

        match status {
            // if deciding, nothing to do
            ConsensusStatus::Deciding => {}
            // FIXME: implement this
            ConsensusStatus::VotedTwice(_) => todo!(),
            // reached agreement, execute requests
            //
            // FIXME: execution layer needs to receive the id
            // attributed by the consensus layer to each op,
            // to execute in order
            ConsensusStatus::Decided(batch_digest) => {
                if let Some(exec_info) =
                    //Should the execution be scheduled here or will it be scheduled by the persistent log?
                    self.decided_log.finalize_batch(seq, batch_digest)? {
                    let (info, batch, completed_batch) = exec_info.into();

                    match info {
                        Info::Nil => self.executor.queue_update(batch),
                        // execute and begin local checkpoint
                        Info::BeginCheckpoint => {
                            self.executor.queue_update_and_get_appstate(batch)
                        }
                    }.unwrap();
                }
<<<<<<< HEAD

                self.consensus.next_instance();
            }
        }

        // we processed a consensus message,
        // signal the consensus layer of this event
        self.consensus.signal();

        //
        // debug!(
        //     "{:?} // Done processing consensus message. Took {:?}",
        //     self.id(),
        //     Instant::now().duration_since(start)
        // );

=======

                self.consensus.next_instance();
            }
        }

        // we processed a consensus message,
        // signal the consensus layer of this event
        self.consensus.signal();

        debug!(
            "{:?} // Done processing consensus message. Took {:?}",
            self.id(),
            Instant::now().duration_since(start)
        );

>>>>>>> 03a30feb
        // yield execution since `signal()`
        // will probably force a value from the
        // TBO queue in the consensus layer
        // std::hint::spin_loop();
        Ok(())
    }

    /// Advance the sync phase of the algorithm
    fn adv_sync(&mut self, header: Header,
                message: ViewChangeMessage<Request<S>>) -> Result<bool> {
        let status = self.synchronizer.process_message(
            header,
            message,
            &self.timeouts,
            &mut self.decided_log,
            &self.pending_request_log,
            &mut self.consensus,
            &mut self.node,
        );

        self.synchronizer.signal();

        match status {
            SynchronizerStatus::Nil => return Ok(false),
            SynchronizerStatus::Running => (),
            SynchronizerStatus::NewView => {
                //Our current view has been updated and we have no more state operations
                //to perform. This happens if we are a correct replica and therefore do not need
                //To update our state or if we are a replica that was incorrect and whose state has
                //Already been updated from the Cst protocol
                self.switch_phase(ReplicaPhase::NormalPhase);

                return Ok(false);
            }
            SynchronizerStatus::RunCst => {
                //This happens when a new view is being introduced and we are not up to date
                //With the rest of the replicas. This might happen because the replica was faulty
                //or any other reason that might cause it to lose some updates from the other replicas
                self.switch_phase(ReplicaPhase::RetrievingState);

                //After we update the state, we go back to the sync phase (this phase) so we can check if we are missing
                //Anything or to finalize and go back to the normal phase
                self.phase_stack = Some(ReplicaPhase::SyncPhase);
            }
            // should not happen...
            _ => {
                return Err("Invalid state reached!").wrapped(ErrorKind::CoreServer);
            }
        }

        Ok(true)
    }

    /// Advance the consensus state transfer machine
    fn adv_cst(&mut self, header: Header, message: CstMessage<State<S>, Request<S>>) -> Result<()> {
        let status = self.cst.process_message(
            CstProgress::Message(header, message),
            &self.synchronizer,
            &self.consensus,
            &self.decided_log,
            &self.node,
        );

        match status {
            CstStatus::Running => (),
            CstStatus::State(state) => {
                install_recovery_state(
                    state,
                    &self.synchronizer,
                    &mut self.decided_log,
                    &mut self.executor,
                    &mut self.consensus,
                )?;

                // If we were in the middle of performing a view change, then continue that
                // View change. If not, then proceed to the normal phase
                let next_phase =
                    self.phase_stack.take().unwrap_or(ReplicaPhase::NormalPhase);

                self.switch_phase(next_phase);
            }
            CstStatus::SeqNo(seq) => {
                if self.consensus.sequence_number() < seq {
                    // this step will allow us to ignore any messages
                    // for older consensus instances we may have had stored;
                    //
                    // after we receive the latest recovery state, we
                    // need to install the then latest sequence no;
                    // this is done with the function
                    // `install_recovery_state` from cst
                    self.consensus.install_sequence_number(seq);

                    self.cst.request_latest_state(
                        &self.synchronizer,
                        &self.timeouts,
                        &self.node,
                    );
                } else {
                    self.switch_phase(ReplicaPhase::NormalPhase);
                }
            }
            CstStatus::RequestLatestCid => {
                self.cst.request_latest_consensus_seq_no(
                    &self.synchronizer,
                    &self.timeouts,
                    &self.node,
                );
            }
            CstStatus::RequestState => {
                self.cst.request_latest_state(
                    &self.synchronizer,
                    &self.timeouts,
                    &mut self.node,
                );
            }
            // should not happen...
            CstStatus::Nil => {
                return Err("Invalid state reached!")
                    .wrapped(ErrorKind::CoreServer);
            }
        }

        Ok(())
    }

    /// Process a CST message that was received while we are executing another phase
    fn process_off_context_cst_msg(&mut self, header: Header, message: CstMessage<State<S>, Request<S>>) -> Result<()> {
        let status = self.cst.process_message(
            CstProgress::Message(header, message),
            &self.synchronizer,
            &self.consensus,
            &self.decided_log,
            &mut self.node,
        );

        match status {
            CstStatus::Nil => (),
            // should not happen...
            _ => {
                return Err("Invalid state reached!").wrapped(ErrorKind::CoreServer);
            }
        }

        Ok(())
    }

    fn execution_finished_with_appstate(&mut self, seq: SeqNo, appstate: State<S>) -> Result<()> {
        self.decided_log.finalize_checkpoint(seq, appstate)?;

        if self.cst.needs_checkpoint() {
            // status should return CstStatus::Nil,
            // which does not need to be handled
            let _status = self.cst.process_message(
                CstProgress::Nil,
                &self.synchronizer,
                &self.consensus,
                &self.decided_log,
                &mut self.node,
            );
        }

        // {@
        // Observer code
        // @}

        self.observer_handle
            .tx()
            .send(MessageType::Event(ObserveEventKind::CheckpointEnd(
                self.decided_log.decision_log().executing(),
            )))
            .unwrap();

        //
        // @}
        //

        Ok(())
    }

    fn forwarded_requests_received(&self, requests: ForwardedRequestsMessage<Request<S>>) {
        self.synchronizer
            .watch_forwarded_requests(requests, &self.timeouts, &self.pending_request_log);
    }

    fn timeout_received(&mut self, timeouts: Timeout) {
        let mut client_rq_timeouts = Vec::with_capacity(timeouts.len());

        for timeout_kind in timeouts {
            match timeout_kind {
                TimeoutKind::Cst(cst_seq) => {
                    if self.cst.cst_request_timed_out(cst_seq,
                                                      &self.synchronizer,
                                                      &self.timeouts,
                                                      &self.node) {
                        self.switch_phase(ReplicaPhase::RetrievingState);
                    }
                }
                TimeoutKind::ClientRequestTimeout(timeout_seq) => {
                    client_rq_timeouts.push(timeout_seq);
                }
            }
        }

        if client_rq_timeouts.len() > 0 {
            let status = self.synchronizer
                .client_requests_timed_out(&client_rq_timeouts);

            match status {
                SynchronizerStatus::RequestsTimedOut { forwarded, stopped } => {
                    if forwarded.len() > 0 {
                        let requests = self.pending_request_log.clone_pending_requests(&forwarded);

                        self.synchronizer.forward_requests(
                            requests,
                            &mut self.node,
                            &self.pending_request_log,
                        );
                    }

                    if stopped.len() > 0 {
                        let stopped = self.pending_request_log.clone_pending_requests(&stopped);

                        self.synchronizer.begin_view_change(Some(stopped),
                                                            &mut self.node,
                                                            &self.timeouts,
                                                            &self.decided_log);

                        self.phase = ReplicaPhase::SyncPhase;
                    }
                }
                // nothing to do
                _ => (),
            }
        }
    }

    fn requests_received(
        &self,
        t: DateTime<Utc>,
        reqs: Vec<StoredMessage<RequestMessage<Request<S>>>>,
    ) {
        // let mut batch_meta = self.log.batch_meta().lock();
        //
        // batch_meta.reception_time = t;
        // batch_meta.batch_size = reqs.len();
        //
        // drop(batch_meta);

        for (h, r) in reqs.into_iter().map(StoredMessage::into_inner) {
            self.request_received(h, r)
        }
    }

    fn request_received(&self, h: Header, r: RequestMessage<Request<S>>) {
        self.synchronizer
            .watch_request(h.unique_digest(), &self.timeouts);

        self.pending_request_log.insert(h, r);
    }
}<|MERGE_RESOLUTION|>--- conflicted
+++ resolved
@@ -112,10 +112,8 @@
     pub global_batch_size: usize,
     ///The time limit for creating that batch, in micro seconds
     pub batch_timeout: u128,
-<<<<<<< HEAD
     pub max_batch_size: usize,
-=======
->>>>>>> 03a30feb
+
     ///The logging mode
     pub log_mode: PhantomData<T>,
     /// Check out the docs on `NodeConfig`.
@@ -263,10 +261,8 @@
                 consensus_guard,
                 global_batch_size,
                 batch_timeout,
-<<<<<<< HEAD
                 max_batch_size,
-=======
->>>>>>> 03a30feb
+
                 observer_handle.clone(),
             ),
             executor,
@@ -318,7 +314,6 @@
         }
 
         debug!("{:?} // Started replica.", replica.id());
-<<<<<<< HEAD
 
         debug!(
             "{:?} // Per Pool Batch size: {}",
@@ -352,35 +347,7 @@
                  replica.id(),
                  replica.synchronizer.view().leader_set().len(),
                  replica.synchronizer.view().leader_set());
-=======
-
-        debug!(
-            "{:?} // Per Pool Batch size: {}",
-            replica.id(),
-            per_pool_batch_size
-        );
-        debug!(
-            "{:?} // Per pool batch sleep: {}",
-            replica.id(),
-            per_pool_batch_sleep
-        );
-        debug!(
-            "{:?} // Per pool batch timeout: {}",
-            replica.id(),
-            per_pool_batch_timeout
-        );
-
-        debug!(
-            "{:?} // Global batch size: {}",
-            replica.id(),
-            global_batch_size
-        );
-        debug!(
-            "{:?} // Global batch timeout: {}",
-            replica.id(),
-            batch_timeout
-        );
->>>>>>> 03a30feb
+
 
         Ok(replica)
     }
@@ -689,7 +656,6 @@
     ) -> Result<()> {
         let seq = self.consensus.sequence_number();
 
-<<<<<<< HEAD
         // debug!(
         //     "{:?} // Processing consensus message {:?} ",
         //     self.id(),
@@ -697,15 +663,6 @@
         // );
 
         // let start = Instant::now();
-=======
-        debug!(
-            "{:?} // Processing consensus message {:?} ",
-            self.id(),
-            message
-        );
-
-        let start = Instant::now();
->>>>>>> 03a30feb
 
         let status = self.consensus.process_message(
             header,
@@ -740,7 +697,6 @@
                         }
                     }.unwrap();
                 }
-<<<<<<< HEAD
 
                 self.consensus.next_instance();
             }
@@ -757,23 +713,7 @@
         //     Instant::now().duration_since(start)
         // );
 
-=======
-
-                self.consensus.next_instance();
-            }
-        }
-
-        // we processed a consensus message,
-        // signal the consensus layer of this event
-        self.consensus.signal();
-
-        debug!(
-            "{:?} // Done processing consensus message. Took {:?}",
-            self.id(),
-            Instant::now().duration_since(start)
-        );
-
->>>>>>> 03a30feb
+
         // yield execution since `signal()`
         // will probably force a value from the
         // TBO queue in the consensus layer
