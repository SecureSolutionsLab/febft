--- conflicted
+++ resolved
@@ -13,10 +13,7 @@
 use futures_timer::Delay;
 use intmap::IntMap;
 use log::{error, debug, info};
-<<<<<<< HEAD
 use crate::bft::benchmarks::ClientPerf;
-=======
->>>>>>> 03a30feb
 
 use crate::bft::communication::message::{Message, ReplyMessage, SystemMessage};
 use crate::bft::communication::serialize::SharedData;
@@ -25,10 +22,8 @@
 use crate::bft::crypto::hash::Digest;
 use crate::bft::error::*;
 use crate::bft::ordering::{Orderable, SeqNo};
-<<<<<<< HEAD
 use crate::{measure_ready_rq_time, measure_response_deliver_time, measure_response_rcv_time, measure_sent_rq_info, measure_target_init_time, measure_time_rq_init, start_measurement};
-=======
->>>>>>> 03a30feb
+
 
 use self::unordered_client::{FollowerData, UnorderedClientMode};
 
@@ -108,11 +103,9 @@
     //May have, so we keep this reference in here
     observer: Arc<Mutex<Option<ObserverClient>>>,
     observer_ready: Mutex<Option<observing_client::Ready>>,
-<<<<<<< HEAD
 
     stats: Option<Arc<ClientPerf>>
-=======
->>>>>>> 03a30feb
+
 }
 
 pub trait ClientType<D: SharedData + 'static> {
@@ -143,10 +136,6 @@
     data: Arc<ClientData<D>>,
     params: SystemParams,
     node: Arc<Node<D>>,
-<<<<<<< HEAD
-
-=======
->>>>>>> 03a30feb
 }
 
 impl<D: SharedData> Clone for Client<D> {
@@ -291,10 +280,7 @@
 
             observer: Arc::new(Mutex::new(None)),
             observer_ready: Mutex::new(None),
-<<<<<<< HEAD
             stats
-=======
->>>>>>> 03a30feb
         });
 
         let task_data = Arc::clone(&data);
@@ -352,16 +338,10 @@
     {
         let session_id = self.session_id;
         let operation_id = self.next_operation_id();
-<<<<<<< HEAD
 
         let request_key = get_request_key(session_id, operation_id);
 
-=======
-        let request_key = get_request_key(session_id, operation_id);
-
-        debug!("{:?} // Operation id is {:?}", self.node.id(), operation_id);
-
->>>>>>> 03a30feb
+
         let message = T::init_request(session_id, operation_id, operation);
 
         let request_info = get_request_info(session_id, &*self.data);
@@ -379,11 +359,6 @@
 
             request_info_guard.insert(request_key, sent_info);
         }
-<<<<<<< HEAD
-=======
-
-        debug!("{:?} // Broadcasting to {} targets", self.id(), target_count);
->>>>>>> 03a30feb
 
         // broadcast our request to the node group
         self.node.broadcast(message, targets);
@@ -425,8 +400,6 @@
 
         let operation_id = self.next_operation_id();
 
-<<<<<<< HEAD
-
         start_measurement!(init_rq);
 
         let message = T::init_request(session_id, operation_id, operation);
@@ -435,9 +408,7 @@
 
 
         start_measurement!(target_init);
-=======
-        let message = T::init_request(session_id, operation_id, operation);
->>>>>>> 03a30feb
+
 
         // await response
         let request_key = get_request_key(session_id, operation_id);
@@ -445,15 +416,11 @@
         //We only send the message after storing the callback to prevent us receiving the result without having
         //The callback registered, therefore losing the response
         let (targets, target_count) = T::init_targets(&self);
-
-<<<<<<< HEAD
+        
         measure_target_init_time!(&self.data.stats, target_init);
 
-
         start_measurement!(rq_info_init);
 
-=======
->>>>>>> 03a30feb
         let request_info = get_request_info(session_id, &*self.data);
 
         {
@@ -467,14 +434,11 @@
             request_info_guard.insert(request_key, sent_info);
         }
 
-<<<<<<< HEAD
         measure_sent_rq_info!(&self.data.stats, rq_info_init);
 
 
         start_measurement!(rq_ready_init);
 
-=======
->>>>>>> 03a30feb
         let ready = get_ready::<D>(session_id, &*self.data);
 
         let callback = Callback {
@@ -488,12 +452,9 @@
 
             ready_callback_guard.insert(request_key, ClientAwaker::Callback(callback));
         }
-
-<<<<<<< HEAD
+        
         measure_ready_rq_time!(&self.data.stats, rq_ready_init);
 
-=======
->>>>>>> 03a30feb
         self.node.broadcast(message, targets);
 
         Self::start_timeout(
@@ -656,12 +617,9 @@
                             timed_out: AtomicBool::new(false),
                         };
 
-<<<<<<< HEAD
                         //populate the data with the received payload, even though the
                         //
-=======
-                        //populate the data with the received payload
->>>>>>> 03a30feb
+
                         *opt_ready = Some(request);
                     }
                 }
@@ -753,11 +711,8 @@
                             let session_id = msg_info.session_id();
                             let operation_id = msg_info.sequence_number();
 
-<<<<<<< HEAD
                             start_measurement!(start_time);
-=======
-                            debug!("{:?} // Received reply to {:?} session op id {:?} from {:?}", node.id(), session_id, operation_id, header.from());
->>>>>>> 03a30feb
+
 
                             //Check if we have already executed the operation
                             let last_operation_id = last_operation_ids
@@ -792,7 +747,6 @@
                             }
 
                             votes.voted.insert(header.from());
-<<<<<<< HEAD
 
                             //Get how many equal responses we have received and see if we can deliver the state to the client
                             let count = if votes.digests.contains_key(header.digest()) {
@@ -835,46 +789,7 @@
                                 );
 
                                 measure_response_deliver_time!(&data.stats, start_time);
-=======
-
-                            //Get how many equal responses we have received and see if we can deliver the state to the client
-                            let count = if votes.digests.contains_key(header.digest()) {
-                                //Increment the amount of votes that reply has
-                                *(votes.digests.get_mut(header.digest()).unwrap()) += 1;
-
-                                votes.digests.get(header.digest()).unwrap().clone()
-                            } else {
-                                //Register the newly received reply (has not been seen yet)
-                                votes.digests.insert(header.digest().clone(), 1);
-
-                                1
-                            };
-
-                            debug!("Current response count is {}", count);
-
-                            // wait for the amount of votes that we require identical replies
-                            // In a BFT system, this is by default f+1
-                            if count >= votes.needed_votes_count {
-                                replica_votes.remove(request_key);
-
-                                last_operation_ids.remove(session_id.into());
-                                last_operation_ids.insert(session_id.into(), operation_id);
-
-                                //Get the wakers for this request and deliver the payload
-
-                                let ready = get_ready::<D>(session_id, &*data);
-
-                                Self::deliver_response(
-                                    node.id(),
-                                    request_key,
-                                    ready,
-                                    match message {
-                                        SystemMessage::Reply(message)
-                                        | SystemMessage::UnOrderedReply(message) => message,
-                                        _ => unreachable!(),
-                                    },
-                                );
->>>>>>> 03a30feb
+
                             } else {
                                 //If we do not have f+1 replies yet, check if it's still possible to get those
                                 //Replies by taking a look at the target count and currently received replies count
