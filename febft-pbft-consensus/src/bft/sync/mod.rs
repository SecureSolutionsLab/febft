--- conflicted
+++ resolved
@@ -33,19 +33,11 @@
 use atlas_smr_application::serialize::ApplicationData;
 
 use crate::bft::consensus::{Consensus, ConsensusStatus};
-<<<<<<< HEAD
-use crate::bft::log::decisions::{CollectData, Proof, ViewDecisionPair};
-use crate::bft::log::Log;
-use crate::bft::message::{ConsensusMessage, ConsensusMessageKind, FwdConsensusMessage, PBFTMessage, ViewChangeMessage, ViewChangeMessageKind};
-use crate::bft::message::serialize::PBFTConsensus;
-use crate::bft::PBFT;
-=======
 use crate::bft::log::decisions::{CollectData, Proof, ProofMetadata, ViewDecisionPair};
 use crate::bft::log::Log;
 use crate::bft::message::{ConsensusMessage, ConsensusMessageKind, FwdConsensusMessage, PBFTMessage, ViewChangeMessage, ViewChangeMessageKind};
 use crate::bft::message::serialize::PBFTConsensus;
 use crate::bft::{OPDecision, PBFT, PBFTOrderProtocol};
->>>>>>> 02faccb2
 use crate::bft::sync::view::ViewInfo;
 
 use self::{follower_sync::FollowerSynchronizer, replica_sync::ReplicaSynchronizer};
@@ -376,18 +368,10 @@
     /// The view change protocol is currently running.
     Running,
     /// The view change protocol just finished running.
-<<<<<<< HEAD
-    NewView(ConsensusStatus, Option<ProtocolConsensusDecision<O>>),
-    /// The view change protocol just finished running and we
-    /// have successfully joined the quorum.
-    NewViewJoinedQuorum(ConsensusStatus, Option<ProtocolConsensusDecision<O>>, NodeId),
-
-=======
     NewView(ConsensusStatus<O>, Option<OPDecision<O>>),
     /// The view change protocol just finished running and we
     /// have successfully joined the quorum.
     NewViewJoinedQuorum(ConsensusStatus<O>, Option<OPDecision<O>>, NodeId),
->>>>>>> 02faccb2
     /// Before we finish the view change protocol, we need
     /// to run the CST protocol.
     RunCst,
